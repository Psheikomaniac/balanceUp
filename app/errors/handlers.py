"""
Error handlers for FastAPI application
"""
from fastapi import FastAPI, Request
from fastapi.responses import JSONResponse
<<<<<<< HEAD
import logging
from .exceptions import (
    FileValidationError,
    InputValidationError,
    SecurityError,
    RateLimitExceededError
=======
from app.errors.exceptions import (
    BaseError,
    DatabaseError,
    ResourceNotFoundException,
    ValidationError,
    AuthenticationError,
    AuthorizationError,
    RateLimitExceededError,
    BusinessLogicError,
    PaymentError,
    InsufficientFundsError,
    DuplicateResourceError,
    DataIntegrityError,
    ConfigurationError
>>>>>>> 0088d125
)
from app.database.schemas import ErrorResponse
from app.utils.logging_config import get_logger

logger = logging.getLogger(__name__)

<<<<<<< HEAD
def register_error_handlers(app: FastAPI) -> None:
    """Register security-related error handlers"""
    
    @app.exception_handler(FileValidationError)
    async def file_validation_error_handler(request: Request, exc: FileValidationError):
        """Handle file validation errors"""
        logger.error(f"File validation error: {exc.message}",
                    extra={"path": request.url.path, "details": exc.details})
        return JSONResponse(
            status_code=exc.status_code,
            content={
                "error": "File validation error",
                "message": exc.message,
                "details": exc.details
            }
        )

    @app.exception_handler(InputValidationError)
    async def input_validation_error_handler(request: Request, exc: InputValidationError):
        """Handle input validation errors"""
        logger.error(f"Input validation error: {exc.message}",
                    extra={"path": request.url.path, "details": exc.details})
        return JSONResponse(
            status_code=exc.status_code,
            content={
                "error": "Input validation error",
                "message": exc.message,
                "details": exc.details
            }
        )

    @app.exception_handler(SecurityError)
    async def security_error_handler(request: Request, exc: SecurityError):
        """Handle security-related errors"""
        logger.error(f"Security error: {exc.message}",
                    extra={"path": request.url.path, "details": exc.details})
        return JSONResponse(
            status_code=exc.status_code,
            content={
                "error": "Security error",
                "message": exc.message
            }
        )

    @app.exception_handler(RateLimitExceededError)
    async def rate_limit_error_handler(request: Request, exc: RateLimitExceededError):
        """Handle rate limit exceeded errors"""
        logger.warning(f"Rate limit exceeded: {exc.message}",
                     extra={"path": request.url.path, "details": exc.details})
        return JSONResponse(
            status_code=exc.status_code,
            content={
                "error": "Rate limit exceeded",
                "message": exc.message,
                "retry_after": exc.details.get("retry_after") if exc.details else None
            }
        )
=======
async def base_error_handler(request: Request, exc: BaseError) -> JSONResponse:
    """Base error handler for all custom exceptions"""
    logger.error(f"Error processing request: {exc.message}", 
                extra={"path": request.url.path, "details": exc.details})
    return JSONResponse(
        status_code=status.HTTP_500_INTERNAL_SERVER_ERROR,
        content=ErrorResponse(
            error=exc.message,
            details=exc.details
        ).dict()
    )

async def database_error_handler(request: Request, exc: DatabaseError) -> JSONResponse:
    """Handler for database-related errors"""
    logger.error(f"Database error: {exc.message}", 
                extra={"path": request.url.path, "details": exc.details})
    return JSONResponse(
        status_code=status.HTTP_500_INTERNAL_SERVER_ERROR,
        content=ErrorResponse(
            error="Database operation failed",
            details=exc.details
        ).dict()
    )

async def not_found_handler(request: Request, exc: ResourceNotFoundException) -> JSONResponse:
    """Handler for resource not found errors"""
    logger.warning(f"Resource not found: {exc.message}",
                  extra={"path": request.url.path, "details": exc.details})
    return JSONResponse(
        status_code=status.HTTP_404_NOT_FOUND,
        content=ErrorResponse(
            error=exc.message,
            details=exc.details
        ).dict()
    )

async def validation_error_handler(request: Request, exc: ValidationError) -> JSONResponse:
    """Handler for validation errors"""
    logger.warning(f"Validation error: {exc.message}",
                  extra={"path": request.url.path, "details": exc.details})
    return JSONResponse(
        status_code=status.HTTP_422_UNPROCESSABLE_ENTITY,
        content=ErrorResponse(
            error="Validation error",
            details=exc.details
        ).dict()
    )

async def auth_error_handler(request: Request, exc: AuthenticationError) -> JSONResponse:
    """Handler for authentication errors"""
    logger.warning(f"Authentication error: {exc.message}",
                  extra={"path": request.url.path})
    return JSONResponse(
        status_code=status.HTTP_401_UNAUTHORIZED,
        content=ErrorResponse(
            error="Authentication failed",
            details=exc.details
        ).dict()
    )

async def authorization_error_handler(request: Request, exc: AuthorizationError) -> JSONResponse:
    """Handler for authorization errors"""
    logger.warning(f"Authorization error: {exc.message}",
                  extra={"path": request.url.path, "user": request.state.user if hasattr(request.state, 'user') else None})
    return JSONResponse(
        status_code=status.HTTP_403_FORBIDDEN,
        content=ErrorResponse(
            error="Permission denied",
            details=exc.details
        ).dict()
    )

async def rate_limit_error_handler(request: Request, exc: RateLimitExceededError) -> JSONResponse:
    """Handler for rate limit exceeded errors"""
    logger.warning(f"Rate limit exceeded: {exc.message}",
                  extra={"path": request.url.path, "client_ip": request.client.host})
    return JSONResponse(
        status_code=status.HTTP_429_TOO_MANY_REQUESTS,
        content=ErrorResponse(
            error="Too many requests",
            details=exc.details
        ).dict()
    )

async def business_logic_error_handler(request: Request, exc: BusinessLogicError) -> JSONResponse:
    """Handler for business logic violations"""
    logger.error(f"Business rule violation: {exc.message}",
                extra={"path": request.url.path, "rule": exc.rule, "details": exc.details})
    return JSONResponse(
        status_code=status.HTTP_400_BAD_REQUEST,
        content=ErrorResponse(
            error=exc.message,
            details={"rule": exc.rule, **exc.details}
        ).dict()
    )

async def payment_error_handler(request: Request, exc: PaymentError) -> JSONResponse:
    """Handler for payment-related errors"""
    logger.error(f"Payment error: {exc.message}",
                extra={"path": request.url.path, "details": exc.details})
    return JSONResponse(
        status_code=status.HTTP_400_BAD_REQUEST,
        content=ErrorResponse(
            error="Payment operation failed",
            details=exc.details
        ).dict()
    )

async def insufficient_funds_handler(request: Request, exc: InsufficientFundsError) -> JSONResponse:
    """Handler for insufficient funds errors"""
    logger.warning(f"Insufficient funds: {exc.message}",
                  extra={"path": request.url.path, "details": exc.details})
    return JSONResponse(
        status_code=status.HTTP_400_BAD_REQUEST,
        content=ErrorResponse(
            error="Insufficient funds",
            details=exc.details
        ).dict()
    )

async def duplicate_resource_handler(request: Request, exc: DuplicateResourceError) -> JSONResponse:
    """Handler for duplicate resource errors"""
    logger.warning(f"Duplicate resource: {exc.message}",
                  extra={"path": request.url.path, "details": exc.details})
    return JSONResponse(
        status_code=status.HTTP_409_CONFLICT,
        content=ErrorResponse(
            error="Resource already exists",
            details=exc.details
        ).dict()
    )

async def data_integrity_error_handler(request: Request, exc: DataIntegrityError) -> JSONResponse:
    """Handler for data integrity violations"""
    logger.error(f"Data integrity error: {exc.message}",
                extra={"path": request.url.path, "details": exc.details})
    return JSONResponse(
        status_code=status.HTTP_400_BAD_REQUEST,
        content=ErrorResponse(
            error="Data integrity violation",
            details=exc.details
        ).dict()
    )

async def configuration_error_handler(request: Request, exc: ConfigurationError) -> JSONResponse:
    """Handler for configuration errors"""
    logger.error(f"Configuration error: {exc.message}",
                extra={"path": request.url.path, "details": exc.details})
    return JSONResponse(
        status_code=status.HTTP_500_INTERNAL_SERVER_ERROR,
        content=ErrorResponse(
            error="Configuration error",
            details=exc.details
        ).dict()
    )

def register_error_handlers(app):
    """Register all error handlers with the FastAPI application"""
    app.add_exception_handler(BaseError, base_error_handler)
    app.add_exception_handler(DatabaseError, database_error_handler)
    app.add_exception_handler(ResourceNotFoundException, not_found_handler)
    app.add_exception_handler(ValidationError, validation_error_handler)
    app.add_exception_handler(AuthenticationError, auth_error_handler)
    app.add_exception_handler(AuthorizationError, authorization_error_handler)
    app.add_exception_handler(RateLimitExceededError, rate_limit_error_handler)
    app.add_exception_handler(BusinessLogicError, business_logic_error_handler)
    app.add_exception_handler(PaymentError, payment_error_handler)
    app.add_exception_handler(InsufficientFundsError, insufficient_funds_handler)
    app.add_exception_handler(DuplicateResourceError, duplicate_resource_handler)
    app.add_exception_handler(DataIntegrityError, data_integrity_error_handler)
    app.add_exception_handler(ConfigurationError, configuration_error_handler)
>>>>>>> 0088d125
<|MERGE_RESOLUTION|>--- conflicted
+++ resolved
@@ -3,36 +3,18 @@
 """
 from fastapi import FastAPI, Request
 from fastapi.responses import JSONResponse
-<<<<<<< HEAD
 import logging
 from .exceptions import (
     FileValidationError,
     InputValidationError,
     SecurityError,
     RateLimitExceededError
-=======
-from app.errors.exceptions import (
-    BaseError,
-    DatabaseError,
-    ResourceNotFoundException,
-    ValidationError,
-    AuthenticationError,
-    AuthorizationError,
-    RateLimitExceededError,
-    BusinessLogicError,
-    PaymentError,
-    InsufficientFundsError,
-    DuplicateResourceError,
-    DataIntegrityError,
-    ConfigurationError
->>>>>>> 0088d125
 )
 from app.database.schemas import ErrorResponse
 from app.utils.logging_config import get_logger
 
 logger = logging.getLogger(__name__)
 
-<<<<<<< HEAD
 def register_error_handlers(app: FastAPI) -> None:
     """Register security-related error handlers"""
     
@@ -90,7 +72,7 @@
                 "retry_after": exc.details.get("retry_after") if exc.details else None
             }
         )
-=======
+      
 async def base_error_handler(request: Request, exc: BaseError) -> JSONResponse:
     """Base error handler for all custom exceptions"""
     logger.error(f"Error processing request: {exc.message}", 
@@ -261,5 +243,4 @@
     app.add_exception_handler(InsufficientFundsError, insufficient_funds_handler)
     app.add_exception_handler(DuplicateResourceError, duplicate_resource_handler)
     app.add_exception_handler(DataIntegrityError, data_integrity_error_handler)
-    app.add_exception_handler(ConfigurationError, configuration_error_handler)
->>>>>>> 0088d125
+    app.add_exception_handler(ConfigurationError, configuration_error_handler)