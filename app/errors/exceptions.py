<<<<<<< HEAD
from typing import Optional, Dict, Any

class BaseError(Exception):
    """Base exception class for application errors"""
    def __init__(self, message: str, details: Optional[Dict[str, Any]] = None):
        self.message = message
        self.details = details or {}
        super().__init__(self.message)

class DatabaseError(BaseError):
    """Raised when a database operation fails"""
    pass

class ResourceNotFoundException(BaseError):
    """Raised when a requested resource is not found"""
    pass

class ValidationError(BaseError):
    """Raised when data validation fails"""
    pass

class AuthenticationError(BaseError):
    """Raised when authentication fails"""
    pass

class AuthorizationError(BaseError):
    """Raised when user lacks permission for an operation"""
    pass

class RateLimitExceededError(BaseError):
    """Raised when rate limit is exceeded"""
    pass

class BusinessLogicError(BaseError):
    """Raised when a business rule is violated"""
    def __init__(self, message: str, rule: str, details: Optional[Dict[str, Any]] = None):
        super().__init__(message, details)
        self.rule = rule

class PaymentError(BusinessLogicError):
    """Raised when a payment operation fails"""
    pass

class InsufficientFundsError(PaymentError):
    """Raised when user has insufficient funds"""
    pass

class DuplicateResourceError(DatabaseError):
    """Raised when attempting to create a duplicate resource"""
    pass

class DataIntegrityError(DatabaseError):
    """Raised when data integrity is violated"""
    pass

class ConfigurationError(BaseError):
    """Raised when there's a configuration issue"""
    pass
=======
"""
Custom exceptions for the application's security and validation features.
"""
from typing import Optional, Any

class BaseAppException(Exception):
    """Base exception class for the application"""
    def __init__(self, message: str, status_code: int = 400, details: Optional[Any] = None):
        self.message = message
        self.status_code = status_code
        self.details = details
        super().__init__(self.message)

class FileValidationError(BaseAppException):
    """Raised when file validation fails"""
    def __init__(self, message: str, details: Optional[Any] = None):
        super().__init__(message=message, status_code=400, details=details)

class InputValidationError(BaseAppException):
    """Raised when input validation fails"""
    def __init__(self, message: str, details: Optional[Any] = None):
        super().__init__(message=message, status_code=400, details=details)

class SecurityError(BaseAppException):
    """Raised when a security check fails"""
    def __init__(self, message: str, details: Optional[Any] = None):
        super().__init__(message=message, status_code=403, details=details)

class RateLimitExceededError(BaseAppException):
    """Raised when rate limit is exceeded"""
    def __init__(self, message: str = "Rate limit exceeded", details: Optional[Any] = None):
        super().__init__(message=message, status_code=429, details=details)

class AuthenticationError(BaseAppException):
    """Raised when authentication fails"""
    def __init__(self, message: str = "Authentication failed", details: Optional[Any] = None):
        super().__init__(message=message, status_code=401, details=details)

class AuthorizationError(BaseAppException):
    """Raised when authorization fails"""
    def __init__(self, message: str = "Not authorized", details: Optional[Any] = None):
        super().__init__(message=message, status_code=403, details=details)

class ResourceNotFoundError(BaseAppException):
    """Raised when a requested resource is not found"""
    def __init__(self, message: str, details: Optional[Any] = None):
        super().__init__(message=message, status_code=404, details=details)

class DatabaseError(BaseAppException):
    """Raised when a database operation fails"""
    def __init__(self, message: str, details: Optional[Any] = None):
        super().__init__(message=message, status_code=500, details=details)
>>>>>>> 6576da8f
<|MERGE_RESOLUTION|>--- conflicted
+++ resolved
@@ -1,4 +1,3 @@
-<<<<<<< HEAD
 from typing import Optional, Dict, Any
 
 class BaseError(Exception):
@@ -56,58 +55,4 @@
 
 class ConfigurationError(BaseError):
     """Raised when there's a configuration issue"""
-    pass
-=======
-"""
-Custom exceptions for the application's security and validation features.
-"""
-from typing import Optional, Any
-
-class BaseAppException(Exception):
-    """Base exception class for the application"""
-    def __init__(self, message: str, status_code: int = 400, details: Optional[Any] = None):
-        self.message = message
-        self.status_code = status_code
-        self.details = details
-        super().__init__(self.message)
-
-class FileValidationError(BaseAppException):
-    """Raised when file validation fails"""
-    def __init__(self, message: str, details: Optional[Any] = None):
-        super().__init__(message=message, status_code=400, details=details)
-
-class InputValidationError(BaseAppException):
-    """Raised when input validation fails"""
-    def __init__(self, message: str, details: Optional[Any] = None):
-        super().__init__(message=message, status_code=400, details=details)
-
-class SecurityError(BaseAppException):
-    """Raised when a security check fails"""
-    def __init__(self, message: str, details: Optional[Any] = None):
-        super().__init__(message=message, status_code=403, details=details)
-
-class RateLimitExceededError(BaseAppException):
-    """Raised when rate limit is exceeded"""
-    def __init__(self, message: str = "Rate limit exceeded", details: Optional[Any] = None):
-        super().__init__(message=message, status_code=429, details=details)
-
-class AuthenticationError(BaseAppException):
-    """Raised when authentication fails"""
-    def __init__(self, message: str = "Authentication failed", details: Optional[Any] = None):
-        super().__init__(message=message, status_code=401, details=details)
-
-class AuthorizationError(BaseAppException):
-    """Raised when authorization fails"""
-    def __init__(self, message: str = "Not authorized", details: Optional[Any] = None):
-        super().__init__(message=message, status_code=403, details=details)
-
-class ResourceNotFoundError(BaseAppException):
-    """Raised when a requested resource is not found"""
-    def __init__(self, message: str, details: Optional[Any] = None):
-        super().__init__(message=message, status_code=404, details=details)
-
-class DatabaseError(BaseAppException):
-    """Raised when a database operation fails"""
-    def __init__(self, message: str, details: Optional[Any] = None):
-        super().__init__(message=message, status_code=500, details=details)
->>>>>>> 6576da8f
+    pass