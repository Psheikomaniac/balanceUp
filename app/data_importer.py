--- conflicted
+++ resolved
@@ -15,12 +15,6 @@
     db_path = os.path.join('database', 'penalties.db')
     conn = sqlite3.connect(db_path)
     conn.row_factory = sqlite3.Row
-<<<<<<< HEAD
-=======
-    # Enable faster transactions
-    conn.execute('PRAGMA journal_mode = WAL')
-    conn.execute('PRAGMA synchronous = NORMAL')
->>>>>>> 6576da8f
     return conn
 
 def init_db():
