--- conflicted
+++ resolved
@@ -1,9 +1,5 @@
 from pydantic_settings import BaseSettings, SettingsConfigDict
-<<<<<<< HEAD
 from pydantic import Field, field_validator, SecretStr
-=======
-from pydantic import Field, field_validator
->>>>>>> 6576da8f
 from typing import Optional
 import os
 from functools import lru_cache
@@ -30,16 +26,11 @@
     SQLALCHEMY_TRACK_MODIFICATIONS: bool = False
     
     # Security settings
-<<<<<<< HEAD
     SECRET_KEY: SecretStr = Field(
         default_factory=lambda: secrets.token_urlsafe(32),
         description="Secret key for signing tokens. Must be kept secret in production."
     )
     ACCESS_TOKEN_EXPIRE_MINUTES: int = Field(default=60, gt=0)
-=======
-    SECRET_KEY: str = Field(default="development_secret_key")
-    ACCESS_TOKEN_EXPIRE_MINUTES: int = 60
->>>>>>> 6576da8f
     
     # Rate limiting
     RATE_LIMIT_WINDOW: int = Field(default=60, gt=0)
@@ -76,7 +67,6 @@
             raise ValueError(f"{info.field_name} must be greater than 0")
         return v
 
-<<<<<<< HEAD
     @field_validator("LOG_LEVEL")
     @classmethod
     def validate_log_level(cls, v: str):
@@ -94,9 +84,6 @@
         return v.lower()
     
     # Environment-specific configuration properties
-=======
-    # Environment-specific configuration
->>>>>>> 6576da8f
     @property
     def is_development(self) -> bool:
         return os.getenv("ENVIRONMENT", "development").lower() == "development"
@@ -121,19 +108,10 @@
         extra="ignore"
     )
 
-<<<<<<< HEAD
-# Cache settings to avoid reloading configuration on every request
 @lru_cache
 def get_settings() -> Settings:
     """Get application settings with caching for better performance"""
     return Settings()
-=======
-    model_config = SettingsConfigDict(
-        env_file=".env",
-        case_sensitive=True,
-        extra="allow"
-    )
->>>>>>> 6576da8f
 
 class Settings:
     DATABASE_URL: str = os.getenv("DATABASE_URL", "sqlite:///database/penalties.db")
